# Remesher.

import sys
import math
import time
import numpy as np
from numpy import linalg as LA
import logging
from logging import StreamHandler, Formatter
from dataclasses import dataclass

if __name__ != '__main__':
    from src import Solver

# Count of valuable digits (after dot) in node coordinates.
# If coordinates of nodes doesn't differ in valuable digits we consider them equal.
NODE_COORDINATES_VALUABLE_DIGITS_COUNT = 10

# String of export.
EXPORT_FORMAT_STRING = '{0:.18e}'

# Small eps.
EPS = 1.0e-10

# Log.
log = logging.getLogger(__name__)
log.setLevel(logging.DEBUG)
handler = StreamHandler(stream=sys.stdout)
handler.setFormatter(Formatter(fmt='[%(asctime)s: %(levelname)s] %(message)s'))
log.addHandler(handler)


def init_logging(log_path):
    logging.basicConfig(filename=log_path+'log.txt', encoding='utf-8', level=logging.DEBUG)


def quadratic_equation_smallest_positive_root(a, b, c):
    """
    Smallest positive root of equation ax^2 + bx + c = 0.

    Parameters
    ----------
    a : float
        Coefficient with x^2.
    b : float
        Coefficient with x.
    c : float
        Free coefficient.

    Returns
    -------
        Smallest positive root or None.
    """

    if a != 0.0:
        d = b * b - 4.0 * a * c
        if d >= 0.0:
            d = math.sqrt(d)
            x1, x2 = (-b - d) / (2.0 * a), (-b + d) / (2.0 * a)
            if (x1 > 0.0) and (x2 > 0.0):
                return min(x1, x2)
            elif x1 > 0.0:
                return x1
            elif x2 > 0.0:
                return x2
    elif b != 0.0:
        x = -c / b
        if x > 0.0:
            return x

    return None


def tetrahedra_volume(a, b, c, d):
    """
    Tetrahedra volume.

    Parameters
    ----------
    a : np.array
        First point
    b : np.array
        Second point
    c : np.array
        Third point
    d : np.array
        4-th point

    Returns
    -------
    float
        Volume
    """

    return abs(np.dot((a - d), np.cross(b - d, c - d))) / 6.0


def pseudoprism_volume(a, b, c, na, nb, nc):
    """
    Pseudoprism volume.

    Source: [4] Fig. 1.

    Parameters
    ----------
    a : Vector
        First vector
    b : Vector
        Second vector
    c : Vector
        Third vector
    na : Vector
        New position of the first vector
    nb : Vector
        New position of the second vector
    nc : Vector
        New position of the third vector

    Returns
    -------
    float
        Volume
    """

    return tetrahedra_volume(a, b, c, nc) \
           + tetrahedra_volume(a, b, nb, nc) \
           + tetrahedra_volume(a, na, nb, nc)


def primary_and_null_space(A, threshold):
    """
    Calculation of primary and null space of point

    Parameters
    ----------
    A : float matrix
        Matrix A = N.T @ W @ N, N consist of normals to faces connected with point, W is diagonal matrix of weights
    threshold : float
        threshold to separate primary and null space

    Returns
    -------
    float matrix, float matrix, float vector, int
        primary space, null space, eigen values of A, rank of primary space
    """
    eigen_values_original, eigen_vectors_original = LA.eig(A)
    idx = eigen_values_original.argsort()[::-1]
    eigen_values = eigen_values_original[idx]
    eigen_vectors = eigen_vectors_original[:, idx]
    k = sum((eigen_values > threshold * eigen_values[0]))
    primary_space = eigen_vectors[:, :k]
    null_space = eigen_vectors[:, k:]
    return primary_space, null_space, eigen_values, k


class Node:
    """
    Node - container for coordinates.
    """

    def __init__(self, p):
        """
        Initialization.
        Node may appear only as point holder.

        Parameters
        ----------
        p : np.array
            Point coordinates.
        """

        self.p = p
        self.old_p = None
        self.faces = []
        self.A = None
        self.b = None
        # Direction for node moving (we call it normal).
        self.normal = None

    def rounded_coordinates(self):
        """
        Tuple with rounded coordinates.

        Returns
        -------
        tuple
            Rounded coordinates.
        """

        return tuple(map(lambda x: round(x, NODE_COORDINATES_VALUABLE_DIGITS_COUNT), self.p))

    def calculate_A_and_b(self):
        """
        Calculate martrices for equation Ax=b for primary and null space calculation
        """
        N = np.array([f.normal for f in self.faces])
        m = len(self.faces)
        a = np.ones(m)
        W = np.zeros((m, m))
        for i in range(m):
            W[i, i] = self.faces[i].inner_angle(self)
        self.b = N.T @ W @ a
        self.A = N.T @ W @ N


class Face:
    """
    Face - container for physical data.
    """

    def __init__(self, variables, values):
        """
        Initialization.

        Parameters
        ----------
        variables : list(str)
            List of variables names.
        values : list
            List of values.
        """

        self.data = dict(zip(variables, values))
        self.nodes = []

        # Area of the face.
        self.area = 0.0

        # Face normal and smoothed normal.
        self.normal = None
        self.smoothed_normal = None

        # Total ice volume to be accreted for this face.
        self.target_ice = 0.0

        # Ice chunk to be accreted on current iteration.
        self.ice_chunk = 0.0

        # H field.
        self.h = 0.0

        # Data about view of cubic function V(h) = ah + bh^2 + ch^3
        self.v_coef_a = 0.0
        self.v_coef_b = 0.0
        self.v_coef_c = 0.0

        # Jiao coeffs.
        self.jiao_coef_a = 0.0
        self.jiao_coef_b = 0.0
        self.jiao_coef_c = 0.0

        # Time step fraction.
        self.tsf = 0.0
        self.tsf_jiao = 0.0

        # Diverging or contracting face.
        self.is_contracting = False

    def __getitem__(self, item):
        """
        Get face data element.

        Parameters
        ----------
        item : str
            Name of data element.

        Returns
        -------
        value
            Value of data element.
        """

        return self.data.get(item, 0.0)

    def __setitem__(self, key, value):
        """
        Set data element.

        Parameters
        ----------
        key : str
            Name of data element.
        value
            Value of data element.
        """

        self.data[key] = value

    def points(self):
        """
        Get points.

        Returns
        -------
        tuple
            Points.
        """

        return self.nodes[0].p, self.nodes[1].p, self.nodes[2].p

    def normals(self):
        """
        Get normals.

        Returns
        -------
        tuple
            Normals.
        """

        return self.nodes[0].normal, self.nodes[1].normal, self.nodes[2].normal

    def calculate_area(self):
        """
        Calculate area.
        """

        a, b, c = self.points()

        self.area = 0.5 * LA.norm(np.cross(b - a, c - b))

    def calculate_normal(self):
        """
        Calculate normal.
        """

        a, b, c = self.points()

        self.normal = np.cross(b - a, c - b)
        self.normal = self.normal / LA.norm(self.normal)
        self.smoothed_normal = self.normal.copy()

    def calculate_p_u_vectors(self):
        """
        Ice accreted on face with p1, p2, p3 points and n1, n2, n3 normal directions and n - normal of the face.
        Returns
        -------
        float
            vectors for stable time-step coefficients
        """

        p1, p2, p3 = self.nodes[0].p, self.nodes[1].p, self.nodes[2].p
        n1, n2, n3 = self.nodes[0].normal, self.nodes[1].normal, self.nodes[2].normal
        u1 = n1 / np.dot(self.normal, n1)
        u2 = n2 / np.dot(self.normal, n2)
        u3 = n3 / np.dot(self.normal, n3)
        u21, u31 = u2 - u1, u3 - u1
        p21, p31 = p2 - p1, p3 - p1

        return p21, p31, u21, u31

    def calculate_jiao_coefs(self):
        """
        Function returns a, b, c coefficients for Jiao stability limit.
        """
        p21, p31, u21, u31 = self.calculate_p_u_vectors()
        c0 = np.cross(p21, p31)
        self.jiao_coef_a = c0 @ c0
        self.jiao_coef_b = c0 @ (np.cross(p21, u31) - np.cross(p31,u21))
        self.jiao_coef_c = c0 @ np.cross(u21, u31)

    def calculate_v_coefs(self):
        """
        V(h) = ah + bh^2 + ch^3

        Function returns a, b, c coefficients.
        And we inspect fact is the face contracting or diverging.
        """

        p21, p31, u21, u31 = self.calculate_p_u_vectors()
        self.v_coef_a = 0.5 * LA.norm(np.cross(p21, p31))
        self.v_coef_b = 0.25 * np.dot(np.cross(p21, u31) + np.cross(u21, p31), self.normal)
        self.v_coef_c = 0.25 * np.dot(np.cross(u21, u31), self.normal)

        # V'(h) = a + h * (...)
        # If a > 0 then the face is contracting, otherwise diverging.
        self.is_contracting = self.v_coef_a > 0.0

    def inner_angle(self, n):
        """
        Get inner angle of the node.

        Parameters
        ----------
        n : Node
            Node.

        Returns
        -------
        float
            Angle in radians.
        """

        ns = list(filter(lambda ni: ni != n, self.nodes))
        v1, v2 = ns[0].p - n.p, ns[1].p - n.p

        # (a, b) = |a| * |b| * cos(alpha)
        return np.arccos(np.dot(v1, v2) / (LA.norm(v1) * LA.norm(v2)))

    def calculate_time_step_fraction_jiao(self):
        """
        Calculate time-step fraction jiao.
        Jiao step time fraction is in [0.0, 1.0].
        """

        h = quadratic_equation_smallest_positive_root(self.jiao_coef_c,
                                                      self.jiao_coef_b,
                                                      self.jiao_coef_a)
        if h is not None:
            self.tsf_jiao = min(h, 1.0)
        else:
            self.tsf_jiao = 1.0

        # Stub.
        self.tsf_jiao = 1.0

        # This is is to be exported.
        self['TsfJiao'] = self.tsf_jiao

    def calculate_time_step_fraction(self, time_step_fraction_k, time_step_fraction_jiao):
        """
        Time-step fraction.

        Source: [1] IV.A.4

        Parameters
        ----------
        time_step_fraction_k : float
            Coefficient for define time-step fraction.
        time_step_fraction_jiao : float
            global Jiao time step
        """

        # Equation 3ch^2 + 2bh + a = 0.
        h = quadratic_equation_smallest_positive_root(3.0 * self.v_coef_c,
                                                      2.0 * self.v_coef_b,
                                                      self.v_coef_a)
        if h is not None:
            tsf = time_step_fraction_k \
                  * (self.v_coef_a * h + self.v_coef_b * h * h + self.v_coef_c * h * h * h) / self.target_ice
            self.tsf = min(tsf, time_step_fraction_jiao, 1.0)
        else:
            self.tsf = time_step_fraction_jiao

        # This is is to be exported.
        self['Tsf'] = self.tsf


class Zone:
    """
    Zone - set of faces.
    """

    def __init__(self, name):
        """
        Initialization.

        Parameters
        ----------
        name : str
            Name of zone.
        """

        self.name = name
        self.nodes = []
        self.faces = []

    @staticmethod
    def objects_slice_str(fun, obs):
        """
        String, that contains data slice for some objects.
        Formatting is defined here.

        Parameters
        ----------
        fun
            Function for data extracting.
        obs
            Objects list.

        Returns
        -------
        str
            String with data slice.
        """

        return ' '.join(map(lambda ob: EXPORT_FORMAT_STRING.format(fun(ob)), obs))

    def nodes_coordinate_slice_str(self, i):
        """
        String, that contains i-th coordinate of all nodes.

        Parameters
        ----------
        i : int
            Coordinate index.

        Returns
        -------
        str
            String with coordinate slice.

        """

        return Zone.objects_slice_str(lambda n: n.p[i], self.nodes)

    def faces_data_element_slice_str(self, e):
        """
        String, that contains data element for all faces.

        Parameters
        ----------
        e : str
            Name of data element.

        Returns
        -------
        str
            String with data element slice.
        """

        return Zone.objects_slice_str(lambda f: f[e], self.faces)


class Mesh:
    """
    Mesh - consists of surface triangle faces.
    """

    def __init__(self):
        """
        Initialization.
        """

        # Comment and title - save for store.
        self.comment = ''
        self.title = ''

        # Set empty sets of nodes, faces, zones.
        self.zones = []
        self.nodes = []
        self.faces = []

        # Rounded coordinates bag.
        self.rounded_coordinates_bag = set()

        # Target ice in the beginning of remeshing.
        self.initial_target_ice = 0.0


    def clear(self):
        """
        Clear all.
        """

        self.comment = ''
        self.title = ''
        self.nodes.clear()
        self.faces.clear()
        self.zones.clear()
        self.rounded_coordinates_bag.clear()

    def find_near_node(self, node):
        """
        Try to find node near to given node.

        Parameters
        ----------
        node : Node
            Given node.

        Returns
        -------
        Node or None
            If node is found, return it, otherwise return None.
        """

        rc = node.rounded_coordinates()

        # Try to find in bag.
        if rc not in self.rounded_coordinates_bag:
            return None

        # Node rounded coordinates is in bag, find it.
        for n in self.nodes:
            if rc == n.rounded_coordinates():
                return n

        raise Exception('Internal error')

    def add_node(self, node):
        """
        Add node to mesh.

        Parameters
        ----------
        node : Node
            Node to add.

        Returns
        -------
            If new node is added - return this node,
            otherwise - return existed node.
        """

        found_node = self.find_near_node(node)

        if found_node is None:
            self.nodes.append(node)
            self.rounded_coordinates_bag.add(node.rounded_coordinates())
            return node
        else:
            return found_node

    def load(self, filename):
        """
        Load mesh.

        Parameters
        ----------
        filename : str
            Name of file.
        """

        variables = []
        face_variables = []
        face_variables_count = 0

        # Clear all objects of the grid.
        self.clear()

        # Open file and try to load it line by line.
        with open(filename, 'r') as f:
            line = f.readline()
            while line:

                if line[0] == '#':

                    # Comment, save it.
                    self.comment = line[1:-1]

                elif 'TITLE=' in line:

                    # Title, save it.
                    self.title = line.split('=')[1][1:-2]

                elif 'VARIABLES=' in line:

                    # Variables.
                    variables_str = line.split('=')[1][:-1]
                    variables = variables_str.replace('"', '').replace(',', '').split()
                    face_variables = variables[3:]
                    face_variables_count = len(face_variables)

                elif 'ZONE T=' in line:

                    # New zone.
                    zone_name = line.split('=')[1][1:-2]
                    zone = Zone(zone_name)
                    self.zones.append(zone)

                    # Read count of nodes and faces to read.
                    nodes_line = f.readline()
                    faces_line = f.readline()
                    packing_line = f.readline()
                    zonetype_line = f.readline()
                    varlocation_line = f.readline()
                    if 'NODES=' not in nodes_line:
                        raise Exception('Wrong nodes line ({0}).'.format(nodes_line))
                    if 'ELEMENTS=' not in faces_line:
                        raise Exception('Wrong faces line ({0}).'.format(faces_line))
                    if 'DATAPACKING=BLOCK' != packing_line[:-1]:
                        raise Exception('Wrong packing line ({0}).'.format(packing_line))
                    if 'ZONETYPE=FETRIANGLE' != zonetype_line[:-1]:
                        raise Exception('Wrong zonetype line ({0}).'.format(zonetype_line))
                    right_varlocation_line = 'VARLOCATION=' \
                                             '([4-{0}]=CELLCENTERED)'.format(len(variables))
                    if right_varlocation_line != varlocation_line[:-1]:
                        raise Exception('Wrong varlocation line ({0}). '
                                        'Right value is {1}'.format(varlocation_line,
                                                                    right_varlocation_line))
                    nodes_to_read = int(nodes_line.split('=')[1][:-1])
                    faces_to_read = int(faces_line.split('=')[1][:-1])

                    # Read data for nodes.
                    c = []
                    for i in range(3):
                        line = f.readline()
                        c.append([float(xi) for xi in line.split()])
                    for i in range(nodes_to_read):
                        node = Node(np.array([c[0][i], c[1][i], c[2][i]]))
                        node = self.add_node(node)
                        zone.nodes.append(node)

                    # Read data for faces.
                    d = []
                    for i in range(face_variables_count):
                        line = f.readline()
                        d.append([float(xi) for xi in line.split()])
                    for i in range(faces_to_read):
                        face = Face(face_variables,
                                    [d[j][i] for j in range(face_variables_count)])
                        self.faces.append(face)
                        zone.faces.append(face)

                    # Read connectivity lists.
                    for i in range(faces_to_read):
                        line = f.readline()
                        face = zone.faces[i]
                        nodes = [zone.nodes[int(ss) - 1] for ss in line.split()]
                        if len(nodes) != 3:
                            raise Exception('Internal error')
                        face.nodes = nodes
                        for n in nodes:
                            n.faces.append(face)
                else:
                    raise Exception('Unexpected line : {0}.'.format(line))

                line = f.readline()
            f.close()

        # Set identifiers.
        for i, f in enumerate(self.faces):
            f['Id'] = i

    def store(self, filename):
        """
        Store mesh.

        Parameters
        ----------
        filename : str
            Name of file.
        """

        variables = ['X', 'Y', 'Z'] + list(self.faces[0].data.keys())

        with open(filename, 'w', newline='\n') as f:

            # Store head.
            f.write(f'#{self.comment}\n')
            f.write(f'TITLE="{self.title}"\n')
            f.write('VARIABLES={0}\n'.format(', '.join(['"{0}"'.format(k) for k in variables])))

            # Store zones.
            for zone in self.zones:

                # Store zone head.
                f.write(f'ZONE T="{zone.name}"\n')
                f.write(f'NODES={len(zone.nodes)}\n')
                f.write(f'ELEMENTS={len(zone.faces)}\n')
                f.write('DATAPACKING=BLOCK\n')
                f.write('ZONETYPE=FETRIANGLE\n')
                f.write(f'VARLOCATION=([4-{len(variables)}]=CELLCENTERED)\n')

                # Write first 3 data items (X, Y, Z coordinates).
                for i in range(3):
                    f.write(zone.nodes_coordinate_slice_str(i) + ' \n')

                # Write rest faces data items.
                for e in variables[3:]:
                    f.write(zone.faces_data_element_slice_str(e) + ' \n')

                # Write connectivity lists.
                for face in zone.faces:
                    f.write(' '.join([str(zone.nodes.index(n) + 1) for n in face.nodes]) + '\n')

            f.close()

    def calculate_faces_geometrical_properties(self):
        """
        Geometry properties for faces.
        """

        for f in self.faces:
            f.calculate_area()
            f.calculate_normal()

    def generate_accretion_rate(self):
        """
        Generate accretion rate.
        Calculate target ice to accrete in each face.

        Source: [1] IV.A.1
        """

        for f in self.faces:
            f.target_ice = f.area * f['Hi']

        self.initial_target_ice = self.target_ice()

    def define_nodal_offset_direction(self, threshold):
        """
        Define nodal offset direction.
<<<<<<< HEAD

        Parameters
        ----------
        threshold : float
            threshold to separate primary and null space
        """

        for n in self.nodes:
            n.calculate_A_and_b()
            primary_space, _, eigen_values, k = primary_and_null_space(n.A, threshold)
            normal = np.array([0.0, 0.0, 0.0])
            for i in range(k):
                normal += (primary_space[:, i] @ n.b) * primary_space[:, i] / eigen_values[i]
            n.normal = normal / np.linalg.norm(normal)
=======
        """

        for n in self.nodes:
            n.normal = sum(map(lambda f: f.normal, n.faces))
            n.normal = n.normal / LA.norm(n.normal)
>>>>>>> 009da8da



    def normal_smoothing(self, normal_smoothing_steps, normal_smoothing_s, normal_smoothing_k):
        """
        Reduce surface noise by local normal smoothing.

        Function does not change faces normals.
        Faces normal stay faces normals.
        Nodes normals are smoothed after applying the function.

        Source: [1] IV.A.3

        Parameters
        ----------
        normal_smoothing_steps : int
            Steps of normal smoothing.
        normal_smoothing_s : float
            Parameter for local normal smoothing.
        normal_smoothing_k : float
            Parameter for local normal smoothing.
        """

        # Smoothing.
        for _ in range(normal_smoothing_steps):

            # [1] IV.A.3 formula (4)
            for f in self.faces:
<<<<<<< HEAD
                smoothed_normal = np.array([0.0, 0.0, 0.0])
                for n in f.nodes:
                    w = fun_w(f.smoothed_normal, n.normal)
                    smoothed_normal += w * n.normal
                f.smoothed_normal = smoothed_normal / np.linalg.norm(smoothed_normal)

            # [1] IV.A.3 formula (5)
            for n in self.nodes:
                n.normal = np.array([0.0, 0.0, 0.0])
                for f in n.faces:
                    w = f.inversed_area
                    n.normal += w * f.smoothed_normal
                n.normal /= np.linalg.norm(n.normal)
=======
                f.smoothed_normal = \
                    sum(map(lambda ln: ln.normal * max(normal_smoothing_s * (1.0 - f.smoothed_normal @ ln.normal),
                                                       normal_smoothing_k),
                            f.nodes))
                f.smoothed_normal = f.smoothed_normal / LA.norm(f.smoothed_normal)

            # [1] IV.A.3 formula (5)
            for n in self.nodes:
                n.normal = sum(map(lambda lf: lf.smoothed_normal / lf.area, n.faces))
                n.normal = n.normal / LA.norm(n.normal)
>>>>>>> 009da8da

        # After nodes normals stay unchanged we can calculate V(h) cubic coefficients.
        for f in self.faces:
            f.calculate_v_coefs()
            f.calculate_jiao_coefs()

    def time_step_fraction(self, is_simple_tsf, steps_left, time_step_fraction_k):
        """
        Time-step fraction.

        Source: [1] IV.A.4

        Parameters
        ----------
        is_simple_tsf : bool
            If True - we accrete target_ice / steps ice on each iteration (ignoring mesh problems).
            If False - exact Tong's algorithm.
        steps_left : int
            Left steps count.
        time_step_fraction_k : float
            Coefficient for define time-step fraction.

        Returns
        -------
        float
            Time-step fraction.
        """

        if is_simple_tsf:

            tsf = 1.0 / steps_left;

            for f in self.faces:
                f.tsf_jiao = 1.0
                f.tsf = tsf

        else:

            # Calculate tsf_jiao for all faces.
            for f in self.faces:
                f.calculate_time_step_fraction_jiao()

            tsf_jiao = min(map(lambda lf: lf.tsf_jiao, self.faces))

            # Calculate time step fraction.
            for f in self.faces:
                f.calculate_time_step_fraction(time_step_fraction_k, tsf_jiao)

                tsf = min(map(lambda lf: lf.tsf, self.faces))

        # Chunks initilization.
        for f in self.faces:
            f.ice_chunk = tsf * f.target_ice

        return tsf

    def define_height_field(self):
        """
        Define height field.

        Solve quadratic equation:
        V(h) = ah + bh^2 = target_ice

        TODO: from [1] IV.A.5
        """

        for f in self.faces:

            a, b = f.v_coef_a, f.v_coef_b

            # Prismas method.
            f.h = f.ice_chunk / f.area

            # Try to solve more accurately (pyramides method).
            if abs(b) > EPS:
                # bh^2 + ah - V = 0
                d = a * a + 4.0 * b * f.ice_chunk
                if d >= 0.0:
                    d = math.sqrt(d)
                    h1, h2 = (-a + d) / (2.0 * b), (-a - d) / (2.0 * b)
                    if (h1 >= 0.0) and (h2 >= 0.0):
                        f.h = min(h1, h2)
                    elif h1 >= 0.0:
                        f.h = h1
                    elif h2 >= 0.0:
                        f.h = h2

    def height_smoothing(self):
        """
        Height smoothing.

        TODO: [1] IV.A.6
        """

        pass

    def update_surface_nodal_positions(self):
        """
        Update surface nodal positions.

        Source: [1] IV.A.7
        """

        for n in self.nodes:

            # Magnitude for node point displacement.
            # [1] IV.A.7 formula (11)
            wl_sum = 0.0
            w_sum = 0.0
            for f in n.faces:
                # [1] IV.A.7 formula (12)
                ci = abs(np.dot(f.normal, n.normal)) if f.is_contracting else 1.0
                phi = f.inner_angle(n)
                li = f.h / ci
                wi = phi * ci * ci
                wl_sum += wi * li
                w_sum += wi
            l = wl_sum / w_sum

            # Move p along normal direction with magnituge l.
            # [1] IV.A.7 formula (13)
            n.old_p = n.p.copy()
            n.p += l * n.normal

    def redistribute_remaining_volume(self):
        """
        Redistribute remaining volume.

        Source: [1] IV.A.8
        """

        for f in self.faces:

            # [1] IV.A.8 formula (14)
            f.target_ice -= pseudoprism_volume(f.nodes[0].old_p, f.nodes[1].old_p, f.nodes[2].old_p,
                                               f.nodes[0].p, f.nodes[1].p, f.nodes[2].p)

    def null_space_smoothing(self, threshold, safety_factor=0.2):
        """
        Null-space smoothing.

        Parameters
        __________
        threshold : float
            threshold to separate primary and null space
        safety_factor: float
            0 < safety_factor < 1

        """
        for n in self.nodes:
            n.calculate_A_and_b()
            _, null_space, eigen_values, k = primary_and_null_space(n.A, threshold)
            if k != 3:
                wi = np.array([])
                for f in n.faces:
                    C = abs(np.dot(f.normal, n.normal)) if f.is_contracting else 1.0
                    wi = np.append(wi, f.inner_angle(n) * C * C)
                ci = np.array([n.p - np.mean(f.points(), axis=0) for f in n.faces])
                dv = np.sum([wi[i] * ci[i] for i in range(len(n.faces))], axis=0)/np.sum(wi)
                t = safety_factor * np.sum([np.dot(dv, e)*e for e in null_space.T], axis=0)
                n.p += t
                #logging.debug(f'dv =  {dv}; t = {t}')

    def null_space_smoothing_accretion_volume_interpolation(self):
        """
        Null-space smoothing accretiion volume interpolation.

        TODO: [1] IV.A.10
        """

        pass

    def final_volume_correction_step(self):
        """
        Final volume correction step.

        TODO: [1] IV.A.11
        """

        pass

    def target_ice(self):
        """
        Get sum targe ice.

        Returns
        -------
        float
            Targte ice.
        """

        return sum(map(lambda f: f.target_ice, self.faces))

    def remesh(self,
<<<<<<< HEAD
               max_steps=1,
=======
               steps=5,
               is_simple_tsf=False,
>>>>>>> 009da8da
               normal_smoothing_steps=10, normal_smoothing_s=10.0, normal_smoothing_k=0.15,
               height_smoothing_steps=20, time_step_fraction_k=0.25,
               threshold_for_null_space = 0.003):
        """
        Remesh.

        sources:
            [1] X. Tong, D. Thompson, Q. Arnoldus, E. Collins, E. Luke.
                Three-Dimensional Surface Evolution and Mesh Deformation for Aircraft Icing Applications. //
                Journal of Aircraft, 2016, DOI: 10.2514/1.C033949
            [2] D. Thompson, X. Tong, Q. Arnoldus, E. Collins, D. McLaurin, E. Luke.
                Discrete Surface Evolution and Mesh Deformation for Aircraft Icing Applications. //
                5th AIAA Atmospheric and Space Environments Conference, 2013, DOI: 10.2514/6.2013-2544
            [3] X. Jiao.
                Face Offsetting: A Unified Approach for Explicit Moving Interfaces. //
                Journal of Computational Physics, 2007, pp. 612-625, DOI: 10.1016/j.jcp.2006.05.021
            [4] X. Jiao.
                Volume and Feature Preservation in Surface Mesh Optimization. //
                College of Computing, Georgia Institute of Technology.

        Parameters
        ----------
        steps : int
            Maximum number of steps.
        is_simple_tsf : bool
            If True - we accrete target_ice / steps ice on each iteration (ignoring mesh problems).
            If False - exact Tong's algorithm.
        normal_smoothing_steps : int
            Steps of normal smoothing.
        normal_smoothing_s : float
            Parameter for local normal smoothing.
        normal_smoothing_k : float
            Parameter for local normal smoothing.
        height_smoothing_steps : int
            Steps of height smoothing.
        time_step_fraction_k : float
            Coefficient for define time-step fraction.
        threshold_for_null_space : float
            threshold to separate primary and null space
        """

        self.calculate_faces_geometrical_properties()
        self.generate_accretion_rate()

        step_i = 0

        while True:

            step_i += 1
            self.define_nodal_offset_direction(threshold_for_null_space)
            self.normal_smoothing(normal_smoothing_steps,
                                  normal_smoothing_s,
                                  normal_smoothing_k)

            # When we define time-step fraction, we also set ice_chunks.
            tsf = self.time_step_fraction(is_simple_tsf, steps - step_i + 1, time_step_fraction_k)
            log.info(f'step_i = {step_i}, tsf = {tsf}')

            self.define_height_field()
            for _ in range(height_smoothing_steps):
                self.height_smoothing()
                self.define_height_field()

            self.update_surface_nodal_positions()
            self.redistribute_remaining_volume()
            self.null_space_smoothing(threshold_for_null_space)
            self.null_space_smoothing_accretion_volume_interpolation()

            # Break on total successfull remesh.
            if tsf == 1.0:
                log.info(f'break on tsf = 1.0')
                break

            # Break on maximum steps number.
            if step_i == steps:
                log.info(f'break on max_steps ({steps})')
                break

            # Recalculate areas and normals for next iteration.
            self.calculate_faces_geometrical_properties()

        self.final_volume_correction_step()

        # Additional data for analyzis.
        for f in self.faces:
            v = f.normal
            f['NX'] = v[0]
            f['NY'] = v[1]
            f['NZ'] = v[2]
            f['NMod'] = LA.norm(v)
            v = f.nodes[0].normal
            f['N1X'] = v[0]
            f['N1Y'] = v[1]
            f['N1Z'] = v[2]
            f['N1Mod'] = LA.norm(v)
            v = f.nodes[1].normal
            f['N2X'] = v[0]
            f['N2Y'] = v[1]
            f['N2Z'] = v[2]
            f['N2Mod'] = LA.norm(v)
            v = f.nodes[2].normal
            f['N3X'] = v[0]
            f['N3Y'] = v[1]
            f['N3Z'] = v[2]
            f['N3Mod'] = LA.norm(v)


def lrs(name_in, name_out):
    """
    Load, remesh, store.

    Parameters
    ----------
    name_in : str
        Name of input mesh file.
    name_out : str
        Name of output mesh file.
    """

    log.info(f'remesh start : {name_in} -> {name_out}')
    g = Mesh()
    g.load(name_in)
    t0 = time.time()
    g.remesh()
    t = time.time() - t0
    target_ice = g.target_ice()
    target_ice_perc = 100.0 * (target_ice / g.initial_target_ice)
    g.store(name_out)
    log.info(f'remesh end : time = {t:.5f} s, target_ice = {target_ice} ({target_ice_perc}%)')


if __name__ != '__main__':

    @dataclass
    class RemeshInputer(Solver):
        mesh_file_in: str

        @classmethod
        def from_config(cls, config: dict) -> "Solver":
            name = config.get("inputer", None)
            if name is None:
                raise KeyError("remesh not found `solver` or `inputer` or `outputer` keyword")
            assert name == "remesh"
            mesh_file_in = cls.extract(config, "mesh_file_in", str)
            return cls(mesh_file_in)

        def solve(self, pool: dict):
            g = Mesh()
            g.load(self.mesh_file_in)
            pool['surface_mesh'] = g;


    @dataclass
    class RemeshSolver(Solver):

        @classmethod
        def from_config(cls, config: dict) -> "Solver":
            name = config.get("solver", None)
            if name is None:
                raise KeyError("remesh not found `solver` or `inputer` or `outputer` keyword")
            assert name == "remesh"
            return cls()

        def solve(self, pool: dict):
            g = pool['surface_mesh']
            t0 = time.time()
            g.remesh()
            t = time.time() - t0
            target_ice = g.target_ice()
            log.info(f'\ttime = {t:.5f} s, target_ice = {target_ice:.8f}')


    @dataclass
    class RemeshOutputer(Solver):
        mesh_file_out: str

        @classmethod
        def from_config(cls, config: dict) -> "Solver":
            name = config.get("outputer", None)
            if name is None:
                raise KeyError("remesh not found `solver` or `inputer` or `outputer` keyword")
            assert name == "remesh"
            mesh_file_out = cls.extract(config, "mesh_file_out", str)
            return cls(mesh_file_out)

        def solve(self, pool: dict):
            g = pool['surface_mesh']
            g.store(self.mesh_file_out)


if __name__ == '__main__':
    # lrs('../cases/naca/naca_t05.dat', '../res_naca_t05.dat')
    lrs('../cases/naca/naca_t12.dat', '../res_naca_t12.dat')
    # lrs('../cases/naca/naca_t25.dat', '../res_naca_t25.dat')
    lrs('../cases/bunny.dat', '../res_bunny.dat')<|MERGE_RESOLUTION|>--- conflicted
+++ resolved
@@ -793,7 +793,6 @@
     def define_nodal_offset_direction(self, threshold):
         """
         Define nodal offset direction.
-<<<<<<< HEAD
 
         Parameters
         ----------
@@ -808,13 +807,7 @@
             for i in range(k):
                 normal += (primary_space[:, i] @ n.b) * primary_space[:, i] / eigen_values[i]
             n.normal = normal / np.linalg.norm(normal)
-=======
-        """
-
-        for n in self.nodes:
-            n.normal = sum(map(lambda f: f.normal, n.faces))
-            n.normal = n.normal / LA.norm(n.normal)
->>>>>>> 009da8da
+
 
 
 
@@ -843,21 +836,6 @@
 
             # [1] IV.A.3 formula (4)
             for f in self.faces:
-<<<<<<< HEAD
-                smoothed_normal = np.array([0.0, 0.0, 0.0])
-                for n in f.nodes:
-                    w = fun_w(f.smoothed_normal, n.normal)
-                    smoothed_normal += w * n.normal
-                f.smoothed_normal = smoothed_normal / np.linalg.norm(smoothed_normal)
-
-            # [1] IV.A.3 formula (5)
-            for n in self.nodes:
-                n.normal = np.array([0.0, 0.0, 0.0])
-                for f in n.faces:
-                    w = f.inversed_area
-                    n.normal += w * f.smoothed_normal
-                n.normal /= np.linalg.norm(n.normal)
-=======
                 f.smoothed_normal = \
                     sum(map(lambda ln: ln.normal * max(normal_smoothing_s * (1.0 - f.smoothed_normal @ ln.normal),
                                                        normal_smoothing_k),
@@ -868,7 +846,6 @@
             for n in self.nodes:
                 n.normal = sum(map(lambda lf: lf.smoothed_normal / lf.area, n.faces))
                 n.normal = n.normal / LA.norm(n.normal)
->>>>>>> 009da8da
 
         # After nodes normals stay unchanged we can calculate V(h) cubic coefficients.
         for f in self.faces:
@@ -1063,12 +1040,8 @@
         return sum(map(lambda f: f.target_ice, self.faces))
 
     def remesh(self,
-<<<<<<< HEAD
-               max_steps=1,
-=======
                steps=5,
                is_simple_tsf=False,
->>>>>>> 009da8da
                normal_smoothing_steps=10, normal_smoothing_s=10.0, normal_smoothing_k=0.15,
                height_smoothing_steps=20, time_step_fraction_k=0.25,
                threshold_for_null_space = 0.003):
