import msu
import patcher
import geom


def store_and_say(mesh, f):
    """
    Store mesh and say.

    Parameters
    ----------
    mesh : msu.Mesh
        Mesh.
    f : str
        Filename.
    """

    mesh.store(f)
    print(f'{f} -- DONE')


def case_01_sphere_2():
    """
    Case 01.
    """

    c = 'case_01_sphere_2'
    f = '../cases/sphere_2.dat'

    # Load.
    mesh = msu.Mesh()
    mesh.load(f)
    store_and_say(mesh, f'../{c}_phase_01_original.dat')

    # Delete intersections.
    mesh.delete_self_intersected_faces()
    c1 = mesh.ColorFree
    mesh.walk_until_border(mesh.lo_face(0), c1)
    c2 = mesh.ColorFree + 1
    mesh.walk_until_border(mesh.hi_face(0), c2)
    store_and_say(mesh, f'../{c}_phase_02_del_intersections.dat')

    # Del extra regions.
    mesh.delete_faces(msu.Mesh.ColorCommon)
    mesh.delete_faces(msu.Mesh.ColorBorder)
    mesh.delete_isolated_nodes()
    store_and_say(mesh, f'../{c}_phase_03_del_extra.dat')

    # Zip.
    zipper = patcher.Zipper(mesh)
    zipper.collect_border()
    zipper.zip(0, 1, is_flip_path_j=True)
    store_and_say(mesh, f'../{c}_phase_03_zipper.dat')

<<<<<<< HEAD
def triangle_case():
    mesh = msu.Mesh()
    c = "triangle_case"
    p1 = [0.6, 0.3, 0.3]
    p2 = [0.6, -0.3, 0.3]
    p3 = [0.8, 0.7, 0.7]
    mesh.load('../cases/pseudogrids/ex1.dat')
    mesh.calculate_edges()
    mesh.split_face(mesh.faces[0], p1)
    mesh.split_edge(mesh.edges[0], p2)
    mesh.split_edge(mesh.edges[4], p3)
    store_and_say(mesh, f'../{c}.dat')
=======

def case_02_sphere_2():
    """
    Case 02.
    """

    c = 'case_02_ex2'
    f = '../cases/pseudogrids/ex2.dat'

    # Load.
    mesh = msu.Mesh()
    mesh.load(f)
    mesh.calculate_edges()
    store_and_say(mesh, f'../{c}_phase_01_original.dat')

    # Find intersections.
    tc = geom.TrianglesCloud(mesh.triangles_list())
    pairs = tc.intersection_with_triangles_cloud(tc)
    pairs = list(filter(lambda p: p[0].back_ref.glo_id < p[1].back_ref.glo_id, pairs))
    print('Pairs:')
    for pair in pairs:
        print(pair)
        [t1, t2] = pair
        ps = t1.find_intersection_with_triangle(t2)
        print(ps)
        ps = geom.delete_near_points(ps)
        print(ps)


>>>>>>> b3a8f249
if __name__ == '__main__':
    #case_01_sphere_2()
    triangle_case()<|MERGE_RESOLUTION|>--- conflicted
+++ resolved
@@ -52,21 +52,6 @@
     zipper.zip(0, 1, is_flip_path_j=True)
     store_and_say(mesh, f'../{c}_phase_03_zipper.dat')
 
-<<<<<<< HEAD
-def triangle_case():
-    mesh = msu.Mesh()
-    c = "triangle_case"
-    p1 = [0.6, 0.3, 0.3]
-    p2 = [0.6, -0.3, 0.3]
-    p3 = [0.8, 0.7, 0.7]
-    mesh.load('../cases/pseudogrids/ex1.dat')
-    mesh.calculate_edges()
-    mesh.split_face(mesh.faces[0], p1)
-    mesh.split_edge(mesh.edges[0], p2)
-    mesh.split_edge(mesh.edges[4], p3)
-    store_and_say(mesh, f'../{c}.dat')
-=======
-
 def case_02_sphere_2():
     """
     Case 02.
@@ -94,8 +79,20 @@
         ps = geom.delete_near_points(ps)
         print(ps)
 
+def triangle_case():
+    mesh = msu.Mesh()
+    c = "triangle_case"
+    p1 = [0.6, 0.3, 0.3]
+    p2 = [0.6, -0.3, 0.3]
+    p3 = [0.8, 0.7, 0.7]
+    mesh.load('../cases/pseudogrids/ex1.dat')
+    mesh.calculate_edges()
+    mesh.split_face(mesh.faces[0], p1)
+    mesh.split_edge(mesh.edges[0], p2)
+    mesh.split_edge(mesh.edges[4], p3)
+    store_and_say(mesh, f'../{c}.dat')
 
->>>>>>> b3a8f249
+
 if __name__ == '__main__':
     #case_01_sphere_2()
     triangle_case()